﻿using System;
using System.Collections.Generic;
using System.Diagnostics;
using System.Linq;
using System.Net;
using System.Text;
using System.Threading;
using System.Threading.Tasks;

namespace Machina
{
    /// <summary>
    /// TCPNetworkMonitor is configured through the following properties after it is constructed:
    ///   MonitorType: Specifies whether it should use a winsock raw socket, or use WinPCap (requires separate kernel driver installation).  Default is a raw socket.
    ///   ProcessID: Specifies the process ID to record traffic from
    ///   WindowName: Specifies the window name to record traffic from, where process ID is unavailable
    ///   DataReceived: Delegate that is called when data is received and successfully decoded through IP and TCP decoders.  Note that a connection identifier is 
    ///     supplied to distinguish between multiple connections from the same process.
    ///   DataSent: Delegate that is called when data is sent and successfully decoded through IP and TCP decoders.  Note that a connection identifier is 
    ///     supplied to distinguish between multiple connections from the same process.
    ///   UseOneSocketPerRemoteIP: boolean that specifies whether to start data capture as connections are detected within the target process (new behavior), or monitor
    ///     the primary interface for the process and capture all data sent/received on that interface - and filter it.  The new behavior may cause some data to be lost 
    ///     on connection startup, but significantly reduces the filtering overhead caused by other traffic on the network interface.
    ///     
    /// This class uses a long-running task to monitor the network data as it is received.  It also monitors the specified process for changes to its active
    ///   TCPIP connections and filters out all traffic not related to these connections
    ///   
    /// The stream of data sent to the remote server is considered separate from the stream of data sent by the remote server, and processed through different events.
    /// </summary>
    public class TCPNetworkMonitor
    {
        public enum NetworkMonitorType
        {
            RawSocket = 1,
            WinPCap = 2
        }

        /// <summary>
        /// Specifies the type of monitor to use - Raw socket or WinPCap
        /// </summary>
        public NetworkMonitorType MonitorType
        { get; set; } = NetworkMonitorType.RawSocket;

        /// <summary>
        /// Specifies the Process ID that is generating or receiving the traffic.  Either ProcessID or WindowName must be specified.
        /// </summary>
        public uint ProcessID
        { get; set; } = 0;

        /// <summary>
        /// Specifies the local IP address of the network interface to monitor
        /// </summary>
        public string LocalIP
        { get; set; } = "";
        
        /// <summary>
        /// Specifies the Window Name of the application that is generating or receiving the traffic.  Either ProcessID or WindowName must be specified.
        /// </summary>
        public string WindowName
        { get; set; } = "";

        public bool UseOneSocketPerRemoteIP
        { get; set; } = false;

        #region Data Delegates section
        public delegate void DataReceivedDelegate(string connection, byte[] data);

        /// <summary>
        /// Specifies the delegate that is called when data is received and successfully decoded/
        /// </summary>
        public DataReceivedDelegate DataReceived = null;

        public void OnDataReceived(string connection, byte[] data)
        {
            DataReceived?.Invoke(connection, data);
        }
        
        public delegate void DataSentDelegate(string connection, byte[] data);

        public DataSentDelegate DataSent = null;

        public void OnDataSent(string connection, byte[] data)
        {
            DataSent?.Invoke(connection, data);
        }
        
        #endregion

        private List<IRawSocket> _sockets = new List<IRawSocket>();
        private List<TCPConnection> _connections = new List<TCPConnection>(2);


        private Task _monitorTask = null;
        private int _Abort = 0;
        private bool Abort
        {
            get
            {
                return _Abort != 0;
            }
            set
            {
                if (value)
                    Interlocked.Exchange(ref _Abort, 1);
                else
                    Interlocked.Exchange(ref _Abort, 0);
            }
        }

        private ProcessTCPInfo _processTCPInfo = new ProcessTCPInfo();

        /// <summary>
        /// Validates the parameters and starts the monitor.
        /// </summary>
        public void Start()
        {
            if (ProcessID == 0 && string.IsNullOrWhiteSpace(WindowName))
                throw new ArgumentException("Either Process ID or Window Name must be specified");
            if (DataReceived == null)
                throw new ArgumentException("DataReceived delegate must be specified.");

            _processTCPInfo.ProcessID = ProcessID;
            _processTCPInfo.ProcessWindowName = WindowName;

            _monitorTask = new Task(() => Run(), TaskCreationOptions.LongRunning);

            _monitorTask.Start();
        }

        /// <summary>
        /// Stops the monitor if it is active.
        /// </summary>
        public void Stop()
        {
            Abort = true;
            if (_monitorTask != null)
            {
                _monitorTask.Wait(5000);
                if (_monitorTask.Status == TaskStatus.Running)
                {
                    // todo: implement cancellation token to cancel task.
                }
                _monitorTask = null;
            }

            Cleanup();
        }

        private void Cleanup()
        {
            for (int i = 0; i < _sockets.Count; i++)
            {
                _sockets[i].Destroy();
                Trace.WriteLine("TCPNetworkMonitor: Stopping " + MonitorType.ToString() + " listener between [" +
                    new IPAddress(_sockets[i].LocalIP).ToString() + "] => [" +
                    new IPAddress(_sockets[i].RemoteIP).ToString() + "].");
            }

            _sockets.Clear();
            _connections.Clear();
        }

        private void Run()
        {
            try
            {
                while (!Abort)
                {
                    UpdateProcessConnections();
                    if (_connections.Count == 0)
                    {
                        Thread.Sleep(100);
                        continue;
                    }

                    UpdateSockets();

                    ProcessNetworkData();

                    Thread.Sleep(10);
                }
            }
            catch (Exception ex)
            {
                Trace.WriteLine("TCPNetworkMonitor Error: " + ex.ToString());
            }

            Cleanup();
        }

        private void UpdateProcessConnections()
        {
            // get any active game connections
            _processTCPInfo.UpdateTCPIPConnections(_connections);
            if (_connections.Count == 0)
            {
                Cleanup();
                return;
            }

            for (int i = 0; i < _connections.Count; i++)
            {
                TCPConnection connection = _connections[i];
                if (string.IsNullOrWhiteSpace(connection.ID))
                {
                    connection.ID = connection.ToString(); //TODO: In the future there may be a better way to define the ID other than such a long string.

                    // Set up decoders for data sent from local machine
                    connection.IPDecoder_Send = new IPDecoder(connection.LocalIP, connection.RemoteIP, IPProtocol.TCP);
                    connection.TCPDecoder_Send = new TCPDecoder(connection.LocalPort, connection.RemotePort);

                    // set up decoders for data received by local machine
                    connection.IPDecoder_Receive = new IPDecoder(connection.RemoteIP, connection.LocalIP, IPProtocol.TCP);
                    connection.TCPDecoder_Receive = new TCPDecoder(connection.RemotePort, connection.LocalPort);

                    continue;
                }
            }
        }
        
        private void UpdateSockets()
        {
<<<<<<< HEAD
            for (int i=0;i<_connections.Count;i++)
            {
                bool found = false;
                for (int j = 0; j < _sockets.Count; j++)
                    if (_connections[i].LocalIP == _sockets[j].LocalIP &&
                        (!UseOneSocketPerRemoteIP || (_connections[i].RemoteIP == _sockets[j].RemoteIP)))
                        found = true;

                if (!found)
                {
                    Trace.WriteLine("TCPNetworkMonitor: Starting " + MonitorType.ToString() + " listener between [" +
                        new IPAddress(_connections[i].LocalIP).ToString() + "] => [" +
                        new IPAddress(_connections[i].RemoteIP).ToString() + "].");

                    if (MonitorType == NetworkMonitorType.WinPCap)
                        _sockets.Add(new RawPCap());
                    else
                        _sockets.Add(new RawSocket());
                    _sockets.Last().Create(_connections[i].LocalIP, UseOneSocketPerRemoteIP ? _connections[i].RemoteIP : 0);
                }
=======
            uint newLocalAddress = 0;
            uint newRemoteAddress = 0;
            if (string.IsNullOrWhiteSpace(LocalIP))
            {
                // pick the first IP address by default
                if (_connections.Count > 0)
                {
                    newLocalAddress = _connections[0].LocalIP;
                    newRemoteAddress = _connections[0].RemoteIP;
                }

                // if we happened to have picked localhost, which may be used by some VPN/proxy software, look for any other ip other than localhost and pick it instead.
                if (newLocalAddress == 0x100007F)
                    for (int i = 0; i < _connections.Count; i++)
                        if (_connections[i].LocalIP != 0x100007f)
                        {
                            newLocalAddress = _connections[i].LocalIP;
                            newRemoteAddress = _connections[i].RemoteIP;
                            break;
                        }
>>>>>>> ddd508df
            }

            for (int i=_sockets.Count-1;i>=0;i--)
            {
                bool found = false;
                for (int j=0;j<_connections.Count;j++)
                    if (_connections[j].LocalIP == _sockets[i].LocalIP &&
                        (!UseOneSocketPerRemoteIP || (_connections[j].RemoteIP == _sockets[i].RemoteIP)))
                        found = true;

                if (!found)
                {
<<<<<<< HEAD
                    Trace.WriteLine("TCPNetworkMonitor: Stopping " + MonitorType.ToString() + " listener between [" +
                        new IPAddress(_sockets[i].LocalIP).ToString() + "] => [" +
                          new IPAddress(_sockets[i].RemoteIP).ToString() + "].");
                    _sockets[i].Destroy();
                    _sockets.RemoveAt(i);
=======
                    if (_socket != null)
                        _socket.Destroy();

                    _socket = new RawSocket();
                    _socket.Create(_localAddress, newRemoteAddress);
>>>>>>> ddd508df
                }
            }
        }

        private void ProcessNetworkData()
        {
            int size;
            byte[] buffer;

            for (int i=0;i<_sockets.Count;i++)
                while ((size = _sockets[i].Receive(out buffer)) > 0)
                    ProcessData(buffer, size);
        }


        private void ProcessData(byte[] buffer, int size)
        {
            byte[] tcpbuffer;
            byte[] payloadBuffer;
            for (int i = 0; i < _connections.Count; i++)
            {
                TCPConnection connection = _connections[i];
                connection.IPDecoder_Send.FilterAndStoreData(buffer, size);

                while ((tcpbuffer = connection.IPDecoder_Send.GetNextIPPayload()) != null)
                { 
                    connection.TCPDecoder_Send.FilterAndStoreData(tcpbuffer);
                    while ((payloadBuffer = connection.TCPDecoder_Send.GetNextTCPDatagram()) != null)
                    {
                        OnDataSent(connection.ID, payloadBuffer);
                    }
                }

                connection.IPDecoder_Receive.FilterAndStoreData(buffer, size);
                while ((tcpbuffer = connection.IPDecoder_Receive.GetNextIPPayload()) != null)
                {
                    connection.TCPDecoder_Receive.FilterAndStoreData(tcpbuffer);
                    while ((payloadBuffer = connection.TCPDecoder_Receive.GetNextTCPDatagram()) != null)
                    {
                        OnDataReceived(connection.ID, payloadBuffer);
                    }
                }
            }
        }

    }
}<|MERGE_RESOLUTION|>--- conflicted
+++ resolved
@@ -90,7 +90,7 @@
         private List<TCPConnection> _connections = new List<TCPConnection>(2);
 
 
-        private Task _monitorTask = null;
+        private Thread _monitorThread = null;
         private int _Abort = 0;
         private bool Abort
         {
@@ -122,9 +122,9 @@
             _processTCPInfo.ProcessID = ProcessID;
             _processTCPInfo.ProcessWindowName = WindowName;
 
-            _monitorTask = new Task(() => Run(), TaskCreationOptions.LongRunning);
-
-            _monitorTask.Start();
+            _monitorThread = new Thread(new ThreadStart(Run));
+            _monitorThread.Priority = ThreadPriority.Highest;
+            _monitorThread.Start();
         }
 
         /// <summary>
@@ -133,14 +133,18 @@
         public void Stop()
         {
             Abort = true;
-            if (_monitorTask != null)
-            {
-                _monitorTask.Wait(5000);
-                if (_monitorTask.Status == TaskStatus.Running)
-                {
-                    // todo: implement cancellation token to cancel task.
-                }
-                _monitorTask = null;
+            if (_monitorThread != null)
+            {
+                for (int i = 0; i < 50; i++)
+                    if (_monitorThread.IsAlive)
+                        System.Threading.Thread.Sleep(100);
+                    else
+                        break;
+                if (_monitorThread.IsAlive)
+                {
+                    _monitorThread.Abort();
+                }
+                _monitorThread = null;
             }
 
             Cleanup();
@@ -220,7 +224,6 @@
         
         private void UpdateSockets()
         {
-<<<<<<< HEAD
             for (int i=0;i<_connections.Count;i++)
             {
                 bool found = false;
@@ -231,9 +234,9 @@
 
                 if (!found)
                 {
-                    Trace.WriteLine("TCPNetworkMonitor: Starting " + MonitorType.ToString() + " listener between [" +
-                        new IPAddress(_connections[i].LocalIP).ToString() + "] => [" +
-                        new IPAddress(_connections[i].RemoteIP).ToString() + "].");
+                    Trace.WriteLine("TCPNetworkMonitor: Starting " + MonitorType.ToString() + " listener on [" +
+                        new IPAddress(_connections[i].LocalIP).ToString() + "]" +
+                        (UseOneSocketPerRemoteIP ? "=> [" + new IPAddress(_connections[i].RemoteIP).ToString() + "]." : ""));
 
                     if (MonitorType == NetworkMonitorType.WinPCap)
                         _sockets.Add(new RawPCap());
@@ -241,28 +244,6 @@
                         _sockets.Add(new RawSocket());
                     _sockets.Last().Create(_connections[i].LocalIP, UseOneSocketPerRemoteIP ? _connections[i].RemoteIP : 0);
                 }
-=======
-            uint newLocalAddress = 0;
-            uint newRemoteAddress = 0;
-            if (string.IsNullOrWhiteSpace(LocalIP))
-            {
-                // pick the first IP address by default
-                if (_connections.Count > 0)
-                {
-                    newLocalAddress = _connections[0].LocalIP;
-                    newRemoteAddress = _connections[0].RemoteIP;
-                }
-
-                // if we happened to have picked localhost, which may be used by some VPN/proxy software, look for any other ip other than localhost and pick it instead.
-                if (newLocalAddress == 0x100007F)
-                    for (int i = 0; i < _connections.Count; i++)
-                        if (_connections[i].LocalIP != 0x100007f)
-                        {
-                            newLocalAddress = _connections[i].LocalIP;
-                            newRemoteAddress = _connections[i].RemoteIP;
-                            break;
-                        }
->>>>>>> ddd508df
             }
 
             for (int i=_sockets.Count-1;i>=0;i--)
@@ -275,19 +256,11 @@
 
                 if (!found)
                 {
-<<<<<<< HEAD
-                    Trace.WriteLine("TCPNetworkMonitor: Stopping " + MonitorType.ToString() + " listener between [" +
-                        new IPAddress(_sockets[i].LocalIP).ToString() + "] => [" +
-                          new IPAddress(_sockets[i].RemoteIP).ToString() + "].");
+                    Trace.WriteLine("TCPNetworkMonitor: Stopping " + MonitorType.ToString() + " listener on [" +
+                        new IPAddress(_sockets[i].LocalIP).ToString() + "]" +
+                        (UseOneSocketPerRemoteIP ? "=> [" + new IPAddress(_sockets[i].RemoteIP).ToString() + "]." : ""));
                     _sockets[i].Destroy();
                     _sockets.RemoveAt(i);
-=======
-                    if (_socket != null)
-                        _socket.Destroy();
-
-                    _socket = new RawSocket();
-                    _socket.Create(_localAddress, newRemoteAddress);
->>>>>>> ddd508df
                 }
             }
         }
@@ -297,9 +270,12 @@
             int size;
             byte[] buffer;
 
-            for (int i=0;i<_sockets.Count;i++)
+            for (int i = 0; i < _sockets.Count; i++)
                 while ((size = _sockets[i].Receive(out buffer)) > 0)
+                {
                     ProcessData(buffer, size);
+                    _sockets[i].FreeBuffer(ref buffer);
+                }
         }
 
 
