--- conflicted
+++ resolved
@@ -85,11 +85,8 @@
     <EmbeddedResource Include="Headers\Opcodes\5.08.txt" />
   </ItemGroup>
   <ItemGroup>
-<<<<<<< HEAD
     <EmbeddedResource Include="Headers\Opcodes\5.20.txt" />
-=======
     <EmbeddedResource Include="Headers\Opcodes.Cn\5.10.txt" />
->>>>>>> 586fdc5c
   </ItemGroup>
   <Import Project="$(MSBuildToolsPath)\Microsoft.CSharp.targets" />
   <PropertyGroup>
